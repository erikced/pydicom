# Copyright 2008-2018 pydicom authors. See LICENSE file for details.
"""Use the numpy package to convert supported pixel data to an ndarray.

**Supported transfer syntaxes**

* 1.2.840.10008.1.2 : Implicit VR Little Endian
* 1.2.840.10008.1.2.1 : Explicit VR Little Endian
* 1.2.840.10008.1.2.1.99 : Deflated Explicit VR Little Endian
* 1.2.840.10008.1.2.2 : Explicit VR Big Endian

**Supported data**

The numpy handler supports the conversion of data in the (7fe0,0010)
*Pixel Data* element to a numpy ndarray provided the related Image Pixel module
elements have values given in the table below.

+------------------------------------------------+--------------+----------+
| Element                                        | Supported    |          |
+-------------+---------------------------+------+ values       |          |
| Tag         | Keyword                   | Type |              |          |
+=============+===========================+======+==============+==========+
| (0028,0002) | SamplesPerPixel           | 1    | N            | Required |
+-------------+---------------------------+------+--------------+----------+
| (0028,0006) | PlanarConfiguration       | 1C   | 0, 1         | Optional |
+-------------+---------------------------+------+--------------+----------+
| (0028,0008) | NumberOfFrames            | 1C   | N            | Optional |
+-------------+---------------------------+------+--------------+----------+
| (0028,0010) | Rows                      | 1    | N            | Required |
+-------------+---------------------------+------+--------------+----------+
| (0028,0011) | Columns                   | 1    | N            | Required |
+-------------+---------------------------+------+--------------+----------+
| (0028,0100) | BitsAllocated             | 1    | 1, 8, 16, 32 | Required |
+-------------+---------------------------+------+--------------+----------+
| (0028,0103) | PixelRepresentation       | 1    | 0, 1         | Required |
+-------------+---------------------------+------+--------------+----------+

"""

try:
    import numpy as np
    HAVE_NP = True
except ImportError:
    HAVE_NP = False

<<<<<<< HEAD
from pydicom.compat import in_py2 as IN_PYTHON2
from pydicom.pixel_data_handlers.util import pixel_dtype, get_expected_length
=======
from pydicom.pixel_data_handlers.util import pixel_dtype
>>>>>>> 60bc71e1
import pydicom.uid

HANDLER_NAME = 'Numpy'

DEPENDENCIES = {
    'numpy': ('http://www.numpy.org/', 'NumPy'),
}

SUPPORTED_TRANSFER_SYNTAXES = [
    pydicom.uid.ExplicitVRLittleEndian,
    pydicom.uid.ImplicitVRLittleEndian,
    pydicom.uid.DeflatedExplicitVRLittleEndian,
    pydicom.uid.ExplicitVRBigEndian,
]


def is_available():
    """Return True if the handler has its dependencies met."""
    return HAVE_NP


def supports_transfer_syntax(transfer_syntax):
    """Return True if the handler supports the `transfer_syntax`.

    Parameters
    ----------
    transfer_syntax : UID
        The Transfer Syntax UID of the Pixel Data that is to be used with
        the handler.
    """
    return transfer_syntax in SUPPORTED_TRANSFER_SYNTAXES


def needs_to_convert_to_RGB(ds):
    """Return True if the pixel data should to be converted from YCbCr to RGB.

    This affects JPEG transfer syntaxes.
    """
    return False


def should_change_PhotometricInterpretation_to_RGB(ds):
    """Return True if the PhotometricInterpretation should be changed to RGB.

    This affects JPEG transfer syntaxes.
    """
    return False


def pack_bits(arr):
    """Pack a binary numpy ndarray into bytes for use with Pixel Data.

    Should be used in conjunction with (0028,0100) *BitsAllocated* = 1.

    Parameters
    ----------
    arr : numpy.ndarray
        The ndarray containing 1-bit data as ints. The array must only contain
        integer values of 0 and 1 and must have an 'uint' or 'int' dtype. For
        the sake of efficiency its recommended that the array length be a
        multiple of 8 (i.e. that any empty bit-padding to round out the byte
        has already been added).

    Returns
    -------
    bytes
        The bit packed data.

    Raises
    ------
    ValueError
        If `arr` contains anything other than 0 or 1.

    References
    ----------
    DICOM Standard, Part 5, Section 8.1.1 and Annex D
    """
    if arr.shape == (0,):
        return bytes()

    # Test array
    if not np.array_equal(arr, arr.astype(bool)):
        raise ValueError(
            "Only binary arrays (containing ones or zeroes) can be packed."
        )

    if len(arr.shape) > 1:
        raise ValueError("Only 1D arrays are supported.")

    # The array length must be a multiple of 8, pad the end
    if arr.shape[0] % 8:
        arr = np.append(arr, np.zeros(8 - arr.shape[0] % 8))

    # Reshape so each row is 8 bits
    arr = np.reshape(arr, (-1, 8))
    arr = np.fliplr(arr)
    arr = np.packbits(arr.astype('uint8'))

    return arr.tobytes()


def unpack_bits(bytestream):
    """Unpack bit packed pixel data into a numpy ndarray.

    Suitable for use when (0028,0011) *Bits Allocated* is 1.

    Parameters
    ----------
    bytestream : bytes
        The bit packed pixel data.

    Returns
    -------
    numpy.ndarray
        The unpacked pixel data as a 1D array.

    Notes
    -----
    The implementation for PyPy is roughly 100 times slower than the
    standard ``numpy.unpackbits`` method.

    References
    ----------
    DICOM Standard, Part 5, Section 8.1.1 and Annex D
    """
    # Thanks to @sbrodehl (#643)
    # e.g. b'\xC0\x09' -> [192, 9]
    arr = np.frombuffer(bytestream, dtype='uint8')
    # -> [1 1 0 0 0 0 0 0 0 0 0 0 1 0 0 1]
    arr = np.unpackbits(arr)
    # -> [[1 1 0 0 0 0 0 0],
    #     [0 0 0 0 1 0 0 1]]
    arr = np.reshape(arr, (-1, 8))
    # -> [[0 0 0 0 0 0 1 1],
    #     [1 0 0 1 0 0 0 0]]
    arr = np.fliplr(arr)
    # -> [0 0 0 0 0 0 1 1 1 0 0 1 0 0 0 0]
    arr = np.ravel(arr)

    return arr


def get_pixeldata(ds, read_only=False):
    """Return an ndarray of the Pixel Data.

    Parameters
    ----------
    ds : dataset.Dataset
        The DICOM dataset containing an Image Pixel module and the Pixel Data
        to be converted.
    read_only : bool, optional
        If False (default) then returns a writeable array that no longer uses
        the original memory. If True and the value of (0028,0100) *Bits
        Allocated* > 1 then returns a read-only array that uses the original
        memory buffer of the pixel data. If *Bits Allocated* = 1 then always
        returns a writeable array.

    Returns
    -------
    np.ndarray
        The contents of the Pixel Data element (7FE0,0010) as a 1D array.

    Raises
    ------
    AttributeError
        If the dataset is missing a required element.
    NotImplementedError
        If the dataset contains pixel data in an unsupported format.
    ValueError
        If the actual length of the pixel data doesn't match the expected
        length.
    """
    transfer_syntax = ds.file_meta.TransferSyntaxUID
    # The check of transfer syntax must be first
    if transfer_syntax not in SUPPORTED_TRANSFER_SYNTAXES:
        raise NotImplementedError(
            "Unable to convert the pixel data as the transfer syntax "
            "is not supported by the numpy pixel data handler."
        )

    # Check required elements
    required_elements = ['PixelData', 'BitsAllocated', 'Rows', 'Columns',
                         'PixelRepresentation', 'SamplesPerPixel']
    missing = [elem for elem in required_elements if elem not in ds]
    if missing:
        raise AttributeError(
            "Unable to convert the pixel data as the following required "
            "elements are missing from the dataset: " + ", ".join(missing)
        )

    # Calculate the expected length of the pixel data (in bytes)
    #   Note: this does NOT include the trailing null byte for odd length data
    expected_len = get_expected_length(ds)

    # Check that the actual length of the pixel data is as expected
    actual_length = len(ds.PixelData)
    # Correct for the trailing NULL byte padding for odd length data
    if actual_length != (expected_len + expected_len % 2):
        raise ValueError(
            "The length of the pixel data in the dataset doesn't match the "
            "expected amount ({0} vs. {1} bytes). The dataset may be "
            "corrupted or there may be an issue with the pixel data handler."
            .format(actual_length, expected_len + expected_len % 2)
        )

    # Unpack the pixel data into a 1D ndarray
    if ds.BitsAllocated == 1:
        # Skip any trailing padding bits
        nr_pixels = get_expected_length(ds, unit='pixels')
        arr = unpack_bits(ds.PixelData)[:nr_pixels]
    else:
        # Skip the trailing padding byte if present
        arr = np.frombuffer(ds.PixelData[:expected_len],
                            dtype=pixel_dtype(ds))

    if should_change_PhotometricInterpretation_to_RGB(ds):
        ds.PhotometricInterpretation = "RGB"

    if not read_only and ds.BitsAllocated > 1:
        return arr.copy()

    return arr<|MERGE_RESOLUTION|>--- conflicted
+++ resolved
@@ -42,12 +42,7 @@
 except ImportError:
     HAVE_NP = False
 
-<<<<<<< HEAD
-from pydicom.compat import in_py2 as IN_PYTHON2
 from pydicom.pixel_data_handlers.util import pixel_dtype, get_expected_length
-=======
-from pydicom.pixel_data_handlers.util import pixel_dtype
->>>>>>> 60bc71e1
 import pydicom.uid
 
 HANDLER_NAME = 'Numpy'
