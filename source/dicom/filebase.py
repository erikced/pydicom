--- conflicted
+++ resolved
@@ -1,293 +1,149 @@
-<<<<<<< HEAD
-# filebase.py 
-"""Hold DicomFile class, which does basic I/O for a dicom file."""
-# Copyright (c) 2008 Darcy Mason
-# This file is part of pydicom, released under a modified MIT license.
-#    See the file license.txt included with this distribution, also
-#    available at http://pydicom.googlecode.com
-
-from dicom.tag import Tag
-from struct import unpack, pack
-
-from StringIO import StringIO
-import logging
-logger = logging.getLogger('pydicom')
-
-class DicomIO(object):
-    """File object which holds transfer syntax info and anything else we need."""
-    
-    max_read_attempts = 3 # number of times to read if don't get requested bytes
-    defer_size = None     # default
-    
-    def __init__(self, *args, **kwargs):
-        self._ImplicitVR = True   # start with this by default
-    def __del__(self):
-        self.close()
-    def read_tag(self):
-        """Read and return a dicom tag (two unsigned shorts) from the file."""
-        return Tag((self.read_US(), self.read_US()))
-    def write_tag(self, tag):
-        """Write a dicom tag (two unsigned shorts) to the file."""
-        tag = Tag(tag)  # make sure is an instance of class, not just a tuple or int
-        self.write_US(tag.group)
-        self.write_US(tag.element)
-    def read_leUS(self):
-        """Return an unsigned short from the file with little endian byte order"""
-        bytes = self.read(2)
-        if len(bytes) == 0: # needed for reading "next" tag when at end of file
-            raise EOFError
-        return unpack("<H", bytes)[0]
-    
-    def read_beUS(self):
-        """Return an unsigned short from the file with big endian byte order"""
-        bytes = self.read(2)
-        if len(bytes) == 0: # needed for reading "next" tag when at end of file
-            raise EOFError
-        return unpack(">H", bytes)[0]
-    
-    def read_leUL(self):
-        """Return an unsigned long read with little endian byte order"""
-        return unpack("<L", self.read(4))[0]
-    def read(self, length=None, need_exact_length=True):
-        """Reads the required length, returns EOFError if gets less
-        
-        If length is None, then read all bytes
-        """
-        parent_read = self.parent_read # super(DicomIO, self).read
-        if length is None:
-            return parent_read() # get all of it
-        bytes = parent_read(length)
-        if len(bytes) < length and need_exact_length:
-            # Didn't get all the desired bytes. Keep trying to get the rest. If reading across network, might want to add a delay here
-            attempts = 0
-            while attempts < self.max_read_attempts and len(bytes) < length:
-                bytes += parent_read(length-len(bytes))
-                attempts += 1
-            if len(bytes) < length:
-                start_pos = self.tell() - len(bytes)
-                msg = "Unexpected end of file. "
-                msg += "Read %d bytes of %d expected starting at position 0x%x" % (len(bytes), length, start_pos)
-                # logger.error(msg)   # don't need this since raising error anyway
-                raise EOFError, msg
-        return bytes
-    def write_leUS(self, val):
-        """Write an unsigned short with little endian byte order"""
-        self.write(pack("<H", val))
-    def write_leUL(self, val):
-        """Write an unsigned long with little endian byte order"""
-        self.write(pack("<L", val))
-    def write_beUS(self, val):
-        """Write an unsigned short with big endian byte order"""
-        self.write(pack(">H", val))
-    def write_beUL(self, val):
-        """Write an unsigned long with big endian byte order"""
-        self.write(pack(">L", val))
-
-    write_US = write_leUS   # XXX should we default to this?
-    write_UL = write_leUL   # XXX "
-    
-    def read_beUL(self):
-        """Return an unsigned long read with big endian byte order"""
-        return unpack(">L", self.read(4))[0]
-
-    # Set up properties BigEndian, LittleEndian, ImplicitVR, ExplicitVR.
-    # Big/Little Endian changes functions to read unsigned short or long, e.g. length fields etc
-    def _setLittleEndian(self, value):
-        self._LittleEndian = value
-        if value:  # LittleEndian
-            self.read_US = self.read_leUS
-            self.read_UL = self.read_leUL
-            self.write_US = self.write_leUS
-            self.write_UL = self.write_leUL
-        else:      # BigEndian
-            self.read_US = self.read_beUS
-            self.read_UL = self.read_beUL
-            self.write_US = self.write_beUS
-            self.write_UL = self.write_beUL
-        
-    def _getLittleEndian(self):
-        return self._LittleEndian
-    def _setBigEndian(self, value):
-        self.isLittleEndian = not value # note: must use self.isLittleEndian not self._LittleEndian
-    def _getBigEndian(self):
-        return not self.isLittleEndian
-    def _getImplicitVR(self):
-        return self._ImplicitVR
-    def _setImplicitVR(self, value):
-        self._ImplicitVR = value
-    def _setExplicitVR(self, value):
-        self.isImplicitVR = not value
-    def _getExplicitVR(self):
-        return not self.isImplicitVR
-    
-    isLittleEndian = property(_getLittleEndian, _setLittleEndian)
-    isBigEndian =    property(_getBigEndian, _setBigEndian)
-    isImplicitVR =   property(_getImplicitVR, _setImplicitVR)
-    isExplicitVR =   property(_getExplicitVR, _setExplicitVR)
-        
-class DicomFileLike(DicomIO):
-    def __init__(self, file_like_obj):
-        self.parent_read = file_like_obj.read
-        self.write = file_like_obj.write
-        self.seek = file_like_obj.seek
-        self.tell = file_like_obj.tell
-        self.close = file_like_obj.close
-        if hasattr(file_like_obj, 'name'):
-            self.name = file_like_obj.name
-        
-def DicomFile(*args, **kwargs):
-    return DicomFileLike(open(*args, **kwargs))
-
-def DicomStringIO(*args, **kwargs):
-    return DicomFileLike(StringIO(*args, **kwargs))
-=======
-# filebase.py 
-"""Hold DicomFile class, which does basic I/O for a dicom file."""
-# Copyright (c) 2008 Darcy Mason
-# This file is part of pydicom, relased under an MIT license.
-#    See the file license.txt included with this distribution, also
-#    available at http://pydicom.googlecode.com
-
-from dicom.tag import Tag
-from struct import unpack, pack
-
-from cStringIO import StringIO
-import logging
-logger = logging.getLogger('pydicom')
-
-class DicomIO(object):
-    """File object which holds transfer syntax info and anything else we need."""
-    
-    max_read_attempts = 3 # number of times to read if don't get requested bytes
-    defer_size = None     # default
-    
-    def __init__(self, *args, **kwargs):
-        self._ImplicitVR = True   # start with this by default
-    def __del__(self):
-        self.close()
-    def read_le_tag(self):
-        """Read and return two unsigned shorts (little endian) from the file."""
-        bytes = self.read(4)
-        if len(bytes) < 4:
-            raise EOFError  # needed for reading "next" tag when at end of file
-        return unpack(bytes, "<HH")
-    def read_be_tag(self):
-        """Read and return two unsigned shorts (little endian) from the file."""
-        bytes = self.read(4)
-        if len(bytes) < 4:
-            raise EOFError  # needed for reading "next" tag when at end of file
-        return unpack(bytes, ">HH")
-    def write_tag(self, tag):
-        """Write a dicom tag (two unsigned shorts) to the file."""
-        tag = Tag(tag)  # make sure is an instance of class, not just a tuple or int
-        self.write_US(tag.group)
-        self.write_US(tag.element)
-    def read_leUS(self):
-        """Return an unsigned short from the file with little endian byte order"""
-        return unpack("<H", self.read(2))[0]
-    
-    def read_beUS(self):
-        """Return an unsigned short from the file with big endian byte order"""
-        return unpack(">H", self.read(2))[0]
-    
-    def read_leUL(self):
-        """Return an unsigned long read with little endian byte order"""
-        return unpack("<L", self.read(4))[0]
-    def read(self, length=None, need_exact_length=True):
-        """Reads the required length, returns EOFError if gets less
-        
-        If length is None, then read all bytes
-        """
-        parent_read = self.parent_read # super(DicomIO, self).read
-        if length is None:
-            return parent_read() # get all of it
-        bytes = parent_read(length)
-        if len(bytes) < length and need_exact_length:
-            # Didn't get all the desired bytes. Keep trying to get the rest. If reading across network, might want to add a delay here
-            attempts = 0
-            while attempts < self.max_read_attempts and len(bytes) < length:
-                bytes += parent_read(length-len(bytes))
-                attempts += 1
-            if len(bytes) < length:
-                start_pos = self.tell() - len(bytes)
-                msg = "Unexpected end of file. "
-                msg += "Read %d bytes of %d expected starting at position 0x%x" % (len(bytes), length, start_pos)
-                # logger.error(msg)   # don't need this since raising error anyway
-                raise EOFError, msg
-        return bytes
-    def write_leUS(self, val):
-        """Write an unsigned short with little endian byte order"""
-        self.write(pack("<H", val))
-    def write_leUL(self, val):
-        """Write an unsigned long with little endian byte order"""
-        self.write(pack("<L", val))
-    def write_beUS(self, val):
-        """Write an unsigned short with big endian byte order"""
-        self.write(pack(">H", val))
-    def write_beUL(self, val):
-        """Write an unsigned long with big endian byte order"""
-        self.write(pack(">L", val))
-
-    write_US = write_leUS   # XXX should we default to this?
-    write_UL = write_leUL   # XXX "
-    
-    def read_beUL(self):
-        """Return an unsigned long read with big endian byte order"""
-        return unpack(">L", self.read(4))[0]
-
-    # Set up properties BigEndian, LittleEndian, ImplicitVR, ExplicitVR.
-    # Big/Little Endian changes functions to read unsigned short or long, e.g. length fields etc
-    def _setLittleEndian(self, value):
-        self._LittleEndian = value
-        if value:  # LittleEndian
-            self.read_US = self.read_leUS
-            self.read_UL = self.read_leUL
-            self.write_US = self.write_leUS
-            self.write_UL = self.write_leUL
-            self.read_tag = self.read_le_tag
-        else:      # BigEndian
-            self.read_US = self.read_beUS
-            self.read_UL = self.read_beUL
-            self.write_US = self.write_beUS
-            self.write_UL = self.write_beUL
-            self.read_tag = self.read_be_tag
-        
-    def _getLittleEndian(self):
-        return self._LittleEndian
-    def _setBigEndian(self, value):
-        self.isLittleEndian = not value # note: must use self.isLittleEndian not self._LittleEndian
-    def _getBigEndian(self):
-        return not self.isLittleEndian
-    def _getImplicitVR(self):
-        return self._ImplicitVR
-    def _setImplicitVR(self, value):
-        self._ImplicitVR = value
-    def _setExplicitVR(self, value):
-        self.isImplicitVR = not value
-    def _getExplicitVR(self):
-        return not self.isImplicitVR
-    
-    isLittleEndian = property(_getLittleEndian, _setLittleEndian)
-    isBigEndian =    property(_getBigEndian, _setBigEndian)
-    isImplicitVR =   property(_getImplicitVR, _setImplicitVR)
-    isExplicitVR =   property(_getExplicitVR, _setExplicitVR)
-        
-class DicomFileLike(DicomIO):
-    def __init__(self, file_like_obj):
-        self.parent_read = file_like_obj.read
-        self.write = getattr(file_like_obj, "write", self.no_write)
-        self.seek = file_like_obj.seek
-        self.tell = file_like_obj.tell
-        self.close = file_like_obj.close
-        if hasattr(file_like_obj, 'name'):
-            self.name = file_like_obj.name
-    def no_write(self, bytes):
-        """Used for file-like objects (e.g. cStringIO), where no write is available"""
-        raise IOError, "This DicomFileLike object cannot write (e.g. cStringIO)"
-        
-def DicomFile(*args, **kwargs):
-    return DicomFileLike(open(*args, **kwargs))
-
-def DicomStringIO(*args, **kwargs):
-    return DicomFileLike(StringIO(*args, **kwargs))
->>>>>>> 007569e1
+# filebase.py 
+"""Hold DicomFile class, which does basic I/O for a dicom file."""
+# Copyright (c) 2008 Darcy Mason
+# This file is part of pydicom, released under a modified MIT license.
+#    See the file license.txt included with this distribution, also
+#    available at http://pydicom.googlecode.com
+
+from dicom.tag import Tag
+from struct import unpack, pack
+
+from cStringIO import StringIO
+import logging
+logger = logging.getLogger('pydicom')
+
+class DicomIO(object):
+    """File object which holds transfer syntax info and anything else we need."""
+    
+    max_read_attempts = 3 # number of times to read if don't get requested bytes
+    defer_size = None     # default
+    
+    def __init__(self, *args, **kwargs):
+        self._ImplicitVR = True   # start with this by default
+    def __del__(self):
+        self.close()
+    def read_le_tag(self):
+        """Read and return two unsigned shorts (little endian) from the file."""
+        bytes = self.read(4)
+        if len(bytes) < 4:
+            raise EOFError  # needed for reading "next" tag when at end of file
+        return unpack(bytes, "<HH")
+    def read_be_tag(self):
+        """Read and return two unsigned shorts (little endian) from the file."""
+        bytes = self.read(4)
+        if len(bytes) < 4:
+            raise EOFError  # needed for reading "next" tag when at end of file
+        return unpack(bytes, ">HH")
+    def write_tag(self, tag):
+        """Write a dicom tag (two unsigned shorts) to the file."""
+        tag = Tag(tag)  # make sure is an instance of class, not just a tuple or int
+        self.write_US(tag.group)
+        self.write_US(tag.element)
+    def read_leUS(self):
+        """Return an unsigned short from the file with little endian byte order"""
+        return unpack("<H", self.read(2))[0]
+    
+    def read_beUS(self):
+        """Return an unsigned short from the file with big endian byte order"""
+        return unpack(">H", self.read(2))[0]
+    
+    def read_leUL(self):
+        """Return an unsigned long read with little endian byte order"""
+        return unpack("<L", self.read(4))[0]
+    def read(self, length=None, need_exact_length=True):
+        """Reads the required length, returns EOFError if gets less
+        
+        If length is None, then read all bytes
+        """
+        parent_read = self.parent_read # super(DicomIO, self).read
+        if length is None:
+            return parent_read() # get all of it
+        bytes = parent_read(length)
+        if len(bytes) < length and need_exact_length:
+            # Didn't get all the desired bytes. Keep trying to get the rest. If reading across network, might want to add a delay here
+            attempts = 0
+            while attempts < self.max_read_attempts and len(bytes) < length:
+                bytes += parent_read(length-len(bytes))
+                attempts += 1
+            if len(bytes) < length:
+                start_pos = self.tell() - len(bytes)
+                msg = "Unexpected end of file. "
+                msg += "Read %d bytes of %d expected starting at position 0x%x" % (len(bytes), length, start_pos)
+                # logger.error(msg)   # don't need this since raising error anyway
+                raise EOFError, msg
+        return bytes
+    def write_leUS(self, val):
+        """Write an unsigned short with little endian byte order"""
+        self.write(pack("<H", val))
+    def write_leUL(self, val):
+        """Write an unsigned long with little endian byte order"""
+        self.write(pack("<L", val))
+    def write_beUS(self, val):
+        """Write an unsigned short with big endian byte order"""
+        self.write(pack(">H", val))
+    def write_beUL(self, val):
+        """Write an unsigned long with big endian byte order"""
+        self.write(pack(">L", val))
+
+    write_US = write_leUS   # XXX should we default to this?
+    write_UL = write_leUL   # XXX "
+    
+    def read_beUL(self):
+        """Return an unsigned long read with big endian byte order"""
+        return unpack(">L", self.read(4))[0]
+
+    # Set up properties BigEndian, LittleEndian, ImplicitVR, ExplicitVR.
+    # Big/Little Endian changes functions to read unsigned short or long, e.g. length fields etc
+    def _setLittleEndian(self, value):
+        self._LittleEndian = value
+        if value:  # LittleEndian
+            self.read_US = self.read_leUS
+            self.read_UL = self.read_leUL
+            self.write_US = self.write_leUS
+            self.write_UL = self.write_leUL
+            self.read_tag = self.read_le_tag
+        else:      # BigEndian
+            self.read_US = self.read_beUS
+            self.read_UL = self.read_beUL
+            self.write_US = self.write_beUS
+            self.write_UL = self.write_beUL
+            self.read_tag = self.read_be_tag
+        
+    def _getLittleEndian(self):
+        return self._LittleEndian
+    def _setBigEndian(self, value):
+        self.isLittleEndian = not value # note: must use self.isLittleEndian not self._LittleEndian
+    def _getBigEndian(self):
+        return not self.isLittleEndian
+    def _getImplicitVR(self):
+        return self._ImplicitVR
+    def _setImplicitVR(self, value):
+        self._ImplicitVR = value
+    def _setExplicitVR(self, value):
+        self.isImplicitVR = not value
+    def _getExplicitVR(self):
+        return not self.isImplicitVR
+    
+    isLittleEndian = property(_getLittleEndian, _setLittleEndian)
+    isBigEndian =    property(_getBigEndian, _setBigEndian)
+    isImplicitVR =   property(_getImplicitVR, _setImplicitVR)
+    isExplicitVR =   property(_getExplicitVR, _setExplicitVR)
+        
+class DicomFileLike(DicomIO):
+    def __init__(self, file_like_obj):
+        self.parent_read = file_like_obj.read
+        self.write = getattr(file_like_obj, "write", self.no_write)
+        self.seek = file_like_obj.seek
+        self.tell = file_like_obj.tell
+        self.close = file_like_obj.close
+        if hasattr(file_like_obj, 'name'):
+            self.name = file_like_obj.name
+    def no_write(self, bytes):
+        """Used for file-like objects (e.g. cStringIO), where no write is available"""
+        raise IOError, "This DicomFileLike object cannot write (e.g. cStringIO)"
+        
+def DicomFile(*args, **kwargs):
+    return DicomFileLike(open(*args, **kwargs))
+
+def DicomStringIO(*args, **kwargs):
+    return DicomFileLike(StringIO(*args, **kwargs))