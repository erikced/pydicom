<<<<<<< HEAD
# dcm_qt_tree.py
"""View DICOM files in a tree using Qt and PySide"""
# Copyright (c) 2013 Padraig Looney
# This file is released under the pydicom (http://code.google.com/p/pydicom/)
# license, see the file license.txt available at
# (http://code.google.com/p/pydicom/)

import dicom
import sys
from PySide import QtGui, QtCore
import collections


class DicomTree:

    def __init__(self, filename):
        self.filename = filename

    def show_tree(self):
        ds = self.dicom_to_dataset(self.filename)
        dic = self.dataset_to_dic(ds)
        model = self.dic_to_model(dic)
        self.display(model)

    def array_to_model(self, array):
        model = QtGui.QStandardItemModel()
        parentItem = model.invisibleRootItem()
        for ntuple in array:
            tag = ntuple[0]
            value = ntuple[1]
            if isinstance(value, dict):
                self.recurse_dic_to_item(value, parentItem)
            else:
                item = QtGui.QStandardItem(tag + str(value))
                parent.appendRow(item)

    def dic_to_model(self, dic):
        model = QtGui.QStandardItemModel()
        parentItem = model.invisibleRootItem()
        self.recurse_dic_to_item(dic, parentItem)
        return model

    def dataset_to_array(self, dataset):
        array = []
        for data_element in dataset:
            array.append(self.data_element_to_dic(data_element))
        return array

    def recurse_dic_to_item(self, dic, parent):
        for k in dic:
            v = dic[k]
            if isinstance(v, dict):
                item = QtGui.QStandardItem(k + ':' + str(v))
                parent.appendRow(self.recurse_dic_to_item(v, item))
            else:
                item = QtGui.QStandardItem(k + ': ' + str(v))
                parent.appendRow(item)
        return parent

    def dicom_to_dataset(self, filename):
        dataset = dicom.read_file(filename, force=True)
        return dataset

    def data_element_to_dic(self, data_element):
        dic = collections.OrderedDict()
        if data_element.VR == "SQ":
            items = collections.OrderedDict()
            dic[data_element.name] = items
            i = 0
            for dataset_item in data_element:
                items['item ' + str(i)] = self.dataset_to_dic(dataset_item)
                i += 1
        elif data_element.name != 'Pixel Data':
            dic[data_element.name] = data_element.value
        return dic

    def dataset_to_dic(self, dataset):
        dic = collections.OrderedDict()
        for data_element in dataset:
            dic.update(self.data_element_to_dic(data_element))
        return dic

    def display(self, model):
        # check if QApplication already exists
        app = QtGui.QApplication.instance()
        if not app:  # create QApplication if it doesnt exist
            app = QtGui.QApplication(sys.argv)
        tree = QtGui.QTreeView()
        tree.setModel(model)
        tree.show()
        app.exec_()
        return tree


def main():
    filename = sys.argv[1]
    dicomTree = DicomTree(filename)
    dicomTree.show_tree()

if __name__ == "__main__":
    main()
=======
import dicom
import sys
from PySide import QtGui
import collections


class DicomTree:

    def __init__(self, filename):
        self.filename = filename

    def show_tree(self):
        ds = self.dicom_to_dataset(self.filename)
        dic = self.dataset_to_dic(ds)
        model = self.dic_to_model(dic)
        self.display(model)

    def array_to_model(self, array):
        model = QtGui.QStandardItemModel()
        parentItem = model.invisibleRootItem()
        for ntuple in array:
            tag = ntuple[0]
            value = ntuple[1]
            if isinstance(value, dict):
                self.recurse_dic_to_item(value, parentItem)
            else:
                item = QtGui.QStandardItem(tag + str(value))
                parentItem.appendRow(item)
        return parentItem

    def dic_to_model(self, dic):
        model = QtGui.QStandardItemModel()
        parentItem = model.invisibleRootItem()
        self.recurse_dic_to_item(dic, parentItem)
        return model

    def dataset_to_array(self, dataset):
        array = []
        for data_element in dataset:
            array.append(self.data_element_to_dic(data_element))
        return array

    def recurse_dic_to_item(self, dic, parent):
        for k in dic:
            v = dic[k]
            if isinstance(v, dict):
                item = QtGui.QStandardItem(k+':'+str(v))
                parent.appendRow(self.recurse_dic_to_item(v, item))
            else:
                item = QtGui.QStandardItem(k + ': ' + str(v))
                parent.appendRow(item)
        return parent

    def dicom_to_dataset(self, filename):
        dataset = dicom.read_file(filename)
        return dataset

    def data_element_to_dic(self, data_element):
        dic = collections.OrderedDict()
        if data_element.VR == "SQ":
            items = collections.OrderedDict()
            dic[data_element.name] = items
            i = 0
            for dataset_item in data_element:
                items['item ' + str(i)] = self.dataset_to_dic(dataset_item)
                i += 1
        elif data_element.name != 'Pixel Data':
            dic[data_element.name] = data_element.value
        return dic

    def dataset_to_dic(self, dataset):
        dic = collections.OrderedDict()
        for data_element in dataset:
            dic.update(self.data_element_to_dic(data_element))
        return dic

    def display(self, model):
        app = QtGui.QApplication.instance()
        if not app:  # create QApplication if it doesnt exist
            app = QtGui.QApplication(sys.argv)
        tree = QtGui.QTreeView()
        tree.setModel(model)
        tree.show()
        app.exec_()
        return tree


def main():
    filename = sys.argv[1]
    dicomTree = DicomTree(filename)
    dicomTree.show_tree()

if __name__ == "__main__":
    main()
>>>>>>> d441075e
<|MERGE_RESOLUTION|>--- conflicted
+++ resolved
@@ -1,4 +1,3 @@
-<<<<<<< HEAD
 # dcm_qt_tree.py
 """View DICOM files in a tree using Qt and PySide"""
 # Copyright (c) 2013 Padraig Looney
@@ -6,101 +5,6 @@
 # license, see the file license.txt available at
 # (http://code.google.com/p/pydicom/)
 
-import dicom
-import sys
-from PySide import QtGui, QtCore
-import collections
-
-
-class DicomTree:
-
-    def __init__(self, filename):
-        self.filename = filename
-
-    def show_tree(self):
-        ds = self.dicom_to_dataset(self.filename)
-        dic = self.dataset_to_dic(ds)
-        model = self.dic_to_model(dic)
-        self.display(model)
-
-    def array_to_model(self, array):
-        model = QtGui.QStandardItemModel()
-        parentItem = model.invisibleRootItem()
-        for ntuple in array:
-            tag = ntuple[0]
-            value = ntuple[1]
-            if isinstance(value, dict):
-                self.recurse_dic_to_item(value, parentItem)
-            else:
-                item = QtGui.QStandardItem(tag + str(value))
-                parent.appendRow(item)
-
-    def dic_to_model(self, dic):
-        model = QtGui.QStandardItemModel()
-        parentItem = model.invisibleRootItem()
-        self.recurse_dic_to_item(dic, parentItem)
-        return model
-
-    def dataset_to_array(self, dataset):
-        array = []
-        for data_element in dataset:
-            array.append(self.data_element_to_dic(data_element))
-        return array
-
-    def recurse_dic_to_item(self, dic, parent):
-        for k in dic:
-            v = dic[k]
-            if isinstance(v, dict):
-                item = QtGui.QStandardItem(k + ':' + str(v))
-                parent.appendRow(self.recurse_dic_to_item(v, item))
-            else:
-                item = QtGui.QStandardItem(k + ': ' + str(v))
-                parent.appendRow(item)
-        return parent
-
-    def dicom_to_dataset(self, filename):
-        dataset = dicom.read_file(filename, force=True)
-        return dataset
-
-    def data_element_to_dic(self, data_element):
-        dic = collections.OrderedDict()
-        if data_element.VR == "SQ":
-            items = collections.OrderedDict()
-            dic[data_element.name] = items
-            i = 0
-            for dataset_item in data_element:
-                items['item ' + str(i)] = self.dataset_to_dic(dataset_item)
-                i += 1
-        elif data_element.name != 'Pixel Data':
-            dic[data_element.name] = data_element.value
-        return dic
-
-    def dataset_to_dic(self, dataset):
-        dic = collections.OrderedDict()
-        for data_element in dataset:
-            dic.update(self.data_element_to_dic(data_element))
-        return dic
-
-    def display(self, model):
-        # check if QApplication already exists
-        app = QtGui.QApplication.instance()
-        if not app:  # create QApplication if it doesnt exist
-            app = QtGui.QApplication(sys.argv)
-        tree = QtGui.QTreeView()
-        tree.setModel(model)
-        tree.show()
-        app.exec_()
-        return tree
-
-
-def main():
-    filename = sys.argv[1]
-    dicomTree = DicomTree(filename)
-    dicomTree.show_tree()
-
-if __name__ == "__main__":
-    main()
-=======
 import dicom
 import sys
 from PySide import QtGui
@@ -147,7 +51,7 @@
         for k in dic:
             v = dic[k]
             if isinstance(v, dict):
-                item = QtGui.QStandardItem(k+':'+str(v))
+                item = QtGqui.QStandardItem(k + ':' + str(v))
                 parent.appendRow(self.recurse_dic_to_item(v, item))
             else:
                 item = QtGui.QStandardItem(k + ': ' + str(v))
@@ -155,7 +59,7 @@
         return parent
 
     def dicom_to_dataset(self, filename):
-        dataset = dicom.read_file(filename)
+        dataset = dicom.read_file(filename, force=True)
         return dataset
 
     def data_element_to_dic(self, data_element):
@@ -194,5 +98,4 @@
     dicomTree.show_tree()
 
 if __name__ == "__main__":
-    main()
->>>>>>> d441075e
+    main()