<<<<<<< HEAD
# tag.py
"""Define Tag class to hold a dicom (group, element) tag"""
# Copyright (c) 2008, 2010 Darcy Mason
# This file is part of pydicom, released under a modified MIT license.
#    See the file license.txt included with this distribution, also
#    available at http://pydicom.googlecode.com

def Tag(arg, arg2=None):
    """Factory function for creating Tags in more general ways than the (gp, el)
    """
    if arg2 is not None:
        arg = (arg, arg2) # act as if was passed a single tuple
    if isinstance(arg, (tuple, list)):
        if len(arg) != 2:
            raise ValueError, "Tag must be an int or a 2-tuple"
        if isinstance(arg[0], basestring):
            if not isinstance(arg[1], basestring):
                raise ValueError, "Both arguments must be hex strings if one is"
            arg = (int(arg[0], 16), int(arg[1], 16))
        if arg[0] > 0xFFFF or arg[1] > 0xFFFF:
            raise OverflowError, "Groups and elements of tags must each be <=2 byte integers"
        long_value = (arg[0] << 16) | arg[1] 
    elif isinstance(arg, basestring):
        raise ValueError, "Tags cannot be instantiated from a single string"
    else: # given a single number to use as a tag, as if (group, elem) already joined to a long
        long_value = arg
        if long_value > 0xFFFFFFFFL:
            raise OverflowError, "Tags are limited to 32-bit length; tag %r is not valid" % (arg,)
    return BaseTag(long_value)
    
  
class BaseTag(long):
    """Class for storing the dicom (group, element) tag"""
    # Store the 4 bytes of a dicom tag as an arbitary length integer 
    #      (python "long" in python <3; "int" for python >=3).
    # NOTE: logic (in write_AT of filewriter at least) depends on this 
    #           NOT being a tuple, for checks if a value is a multi-value element
    # Deal with one number and separate to (group, element) when necessary.
    
    # Override comparisons so can convert "other" to Tag as necessary
    #   See Ordering Comparisons at http://docs.python.org/dev/3.0/whatsnew/3.0.html
    
    def __lt__(self, other):
        # Allow comparisons to other longs or (group,elem) tuples directly.
        # So check if comparing with another Tag object; if not, create a temp one
        if not isinstance(other, BaseTag):
            try:
                other = Tag(other)
            except:
                raise TypeError, "Cannot compare Tag with non-Tag item"
        return long(self) < long(other)

    def __eq__(self, other):
        # Check if comparing with another Tag object; if not, create a temp one
        if not isinstance(other, BaseTag):
            try:
                other = Tag(other)
            except:
                raise TypeError, "Cannot compare Tag with non-Tag item"
        return long(self) == long(other)

    def __ne__(self, other):
        # Check if comparing with another Tag object; if not, create a temp one
        if not isinstance(other, BaseTag):
            try:
                other = Tag(other)
            except:
                raise TypeError, "Cannot compare Tag with non-Tag item"
        return long(self) != long(other)
   
    # For python 3, any override of __cmp__ or __eq__ immutable requires
    #   explicit redirect of hash function to the parent class 
    #   See http://docs.python.org/dev/3.0/reference/datamodel.html#object.__hash__
    __hash__ = long.__hash__
    
    def __str__(self):
        """String of tag value as (gggg, eeee)"""
        return "(%04x, %04x)" % (self.group, self.elem)

    __repr__ = __str__
    
    @property
    def group(self):
        return self >>16

    @property
    def element(self):
        """Return the element part of the (group,element) tag"""
        return self & 0xffff
    elem = element # alternate syntax
   
    @property
    def is_private(self):
        """Return a boolean to indicate whether the tag is a private tag (odd group number)"""
        return self.group % 2 == 1

def TupleTag(group_elem):
    """Fast factory for BaseTag object with known safe (group, element) tuple"""
    long_value = group_elem[0] << 16 | group_elem[1]  
    return BaseTag(long_value)

# Define some special tags:
# See PS 3.5-2008 section 7.5 (p.40)
ItemTag = TupleTag((0xFFFE, 0xE000)) # start of Sequence Item
ItemDelimiterTag = TupleTag((0xFFFE, 0xE00D)) # end of Sequence Item
SequenceDelimiterTag = TupleTag((0xFFFE,0xE0DD)) # end of Sequence of undefined length
=======
# tag.py
#PZ 16 Feb 2012 no decode or unicode
"""Define Tag class to hold a dicom (group, element) tag"""
# Copyright (c) 2008, 2010 Darcy Mason
# This file is part of pydicom, released under a modified MIT license.
#    See the file license.txt included with this distribution, also
#    available at http://pydicom.googlecode.com
import sys
if sys.hexversion >= 0x02060000 and sys.hexversion < 0x03000000: 
    inPy26 = True
    inPy3 = False
elif sys.hexversion >= 0x03000000: 
    inPy26 = False
    inPy3 = True
    long = int
    basestring = str

def Tag(arg, arg2=None):
    """Factory function for creating Tags in more general ways than the (gp, el)
    """
    if arg2 is not None:
        arg = (arg, arg2) # act as if was passed a single tuple
    if isinstance(arg, (tuple, list)):
        if len(arg) != 2:
#PZ http://www.python.org/dev/peps/pep-3109/          
            raise ValueError( "Tag must be an int or a 2-tuple")
#PZ no basestring in Py3 use str
        if isinstance(arg[0], basestring):
#PZ no basestring in Py3 use str
            if not isinstance(arg[1], basestring):
#PZ http://www.python.org/dev/peps/pep-3109/              
                raise ValueError( "Both arguments must be hex strings if one is")
            arg = (int(arg[0], 16), int(arg[1], 16))
        if arg[0] > 0xFFFF or arg[1] > 0xFFFF:
#PZ http://www.python.org/dev/peps/pep-3109/          
            raise OverflowError( "Groups and elements of tags must each be <=2 byte integers")
#PZ no long in Py3            
        long_value = long(arg[0])<<16 | arg[1]  # long needed for python <2.4 where shift could make int negative
#PZ no basestring in Py3 use str        
    elif isinstance(arg, basestring):
#PZ http://www.python.org/dev/peps/pep-3109/      
        raise ValueError( "Tags cannot be instantiated from a single string")
    else: # given a single number to use as a tag, as if (group, elem) already joined to a long
#PZ no long in Py3    
        long_value = long(hex(arg), 16) # needed in python <2.4 to avoid negative ints
#PZ http://www.python.org/dev/peps/pep-0237/         
        if long_value > 0xFFFFFFFF:
#PZ http://www.python.org/dev/peps/pep-3109/          
            raise OverflowError( "Tags are limited to 32-bit length; tag %r, long value %r" % (arg, long_value))
    return BaseTag(long_value)
    
#PZ no long in 3.0  
class BaseTag(long):
    """Class for storing the dicom (group, element) tag"""
    # Store the 4 bytes of a dicom tag as a python long (arbitrary length, not like C-language long).
    # NOTE: logic (in write_AT of filewriter at least) depends on this 
    #           NOT being a tuple, for checks if a value is a multi-value element
    # Using python int's may be different on different hardware platforms.
    # Simpler to deal with one number and separate to (group, element) when necessary.
    # Also can deal with python differences in handling ints starting in python 2.4,
    #   by forcing all inputs to a proper long where the differences go away
    
    # Override comparisons so can convert "other" to Tag as necessary
    # Changes this from __cmp__ to using __lt__ and __eq__ for python 3.
    #   See Ordering Comparisons at http://docs.python.org/dev/3.0/whatsnew/3.0.html
    
    def __lt__(self, other):
        # Allow comparisons to other longs or (group,elem) tuples directly.
        # So check if comparing with another Tag object; if not, create a temp one
        if not isinstance(other, BaseTag):
            try:
                other = Tag(other)
            except:
#PZ 3109
                raise TypeError( "Cannot compare Tag with non-Tag item")
#PZ no long in Py3                
        return long(self) < long(other)

    def __eq__(self, other):
        # Check if comparing with another Tag object; if not, create a temp one
        if not isinstance(other, BaseTag):
            try:
                other = Tag(other)
            except:
#PZ 3109            
                raise TypeError( "Cannot compare Tag with non-Tag item")
        # print "self %r; other %r" % (long(self), long(other))
#PZ no long in Py3        
        return long(self) == long(other)

    def __ne__(self, other):
        # Check if comparing with another Tag object; if not, create a temp one
        if not isinstance(other, BaseTag):
            try:
                other = Tag(other)
            except:
#PZ 3109            
                raise TypeError( "Cannot compare Tag with non-Tag item")
#PZ no long in Py3                
        return long(self) != long(other)

    
    # For python 3, any override of __cmp__ or __eq__ immutable requires
    #   explicit redirect of hash function to the parent class 
    #   See http://docs.python.org/dev/3.0/reference/datamodel.html#object.__hash__
#PZ no long in Py3    
    __hash__ = long.__hash__

#PZimplementing __str()__ makes it pass is_string like or +""     
#so is_stringlike must be changed
    def __str__(self):
        """String of tag value as (gggg, eeee)"""
        return "({0:04x}, {1:04x})".format(self.group, self.elem)

    __repr__= __str__
    # Property group
    def getGroup(self):
        return self >>16
    group = property(getGroup)

    # Property elem
    def getElem(self):
        return self & 0xffff
    elem  = property(getElem)
    element = elem
   
    # Property is_private
    def getis_private(self):
        """Private tags have an odd group number"""
        return self.group % 2 == 1
    is_private = property(getis_private)
    isPrivate = is_private  # for backwards compatibility

def TupleTag(group_elem):
    """Fast factory for BaseTag object with known safe (group, element) tuple"""
    # long needed for python <2.4 where shift could make int negative
#PZ no long in Py3    
    long_value = long(group_elem[0])<<16 | group_elem[1]  

    return BaseTag(long_value)

# Define some special tags:
# See PS 3.5-2008 section 7.5 (p.40)
ItemTag = TupleTag((0xFFFE, 0xE000)) # start of Sequence Item
ItemDelimiterTag = TupleTag((0xFFFE, 0xE00D)) # end of Sequence Item
SequenceDelimiterTag = TupleTag((0xFFFE,0xE0DD)) # end of Sequence of undefined length
>>>>>>> 454768d0
<|MERGE_RESOLUTION|>--- conflicted
+++ resolved
@@ -1,4 +1,3 @@
-<<<<<<< HEAD
 # tag.py
 """Define Tag class to hold a dicom (group, element) tag"""
 # Copyright (c) 2008, 2010 Darcy Mason
@@ -13,20 +12,20 @@
         arg = (arg, arg2) # act as if was passed a single tuple
     if isinstance(arg, (tuple, list)):
         if len(arg) != 2:
-            raise ValueError, "Tag must be an int or a 2-tuple"
+            raise ValueError("Tag must be an int or a 2-tuple")
         if isinstance(arg[0], basestring):
             if not isinstance(arg[1], basestring):
-                raise ValueError, "Both arguments must be hex strings if one is"
+                raise ValueError("Both arguments must be hex strings if one is")
             arg = (int(arg[0], 16), int(arg[1], 16))
         if arg[0] > 0xFFFF or arg[1] > 0xFFFF:
-            raise OverflowError, "Groups and elements of tags must each be <=2 byte integers"
+            raise OverflowError("Groups and elements of tags must each be <=2 byte integers")
         long_value = (arg[0] << 16) | arg[1] 
     elif isinstance(arg, basestring):
-        raise ValueError, "Tags cannot be instantiated from a single string"
+        raise ValueError("Tags cannot be instantiated from a single string")
     else: # given a single number to use as a tag, as if (group, elem) already joined to a long
         long_value = arg
         if long_value > 0xFFFFFFFFL:
-            raise OverflowError, "Tags are limited to 32-bit length; tag %r is not valid" % (arg,)
+            raise OverflowError("Tags are limited to 32-bit length; tag {0!r}".format(arg))
     return BaseTag(long_value)
     
   
@@ -48,7 +47,7 @@
             try:
                 other = Tag(other)
             except:
-                raise TypeError, "Cannot compare Tag with non-Tag item"
+                raise TypeError("Cannot compare Tag with non-Tag item")
         return long(self) < long(other)
 
     def __eq__(self, other):
@@ -57,7 +56,7 @@
             try:
                 other = Tag(other)
             except:
-                raise TypeError, "Cannot compare Tag with non-Tag item"
+                raise TypeError("Cannot compare Tag with non-Tag item")
         return long(self) == long(other)
 
     def __ne__(self, other):
@@ -66,7 +65,7 @@
             try:
                 other = Tag(other)
             except:
-                raise TypeError, "Cannot compare Tag with non-Tag item"
+                raise TypeError("Cannot compare Tag with non-Tag item")
         return long(self) != long(other)
    
     # For python 3, any override of __cmp__ or __eq__ immutable requires
@@ -76,7 +75,7 @@
     
     def __str__(self):
         """String of tag value as (gggg, eeee)"""
-        return "(%04x, %04x)" % (self.group, self.elem)
+        return "({0:04x}, {1:04x})".format(self.group, self.elem)
 
     __repr__ = __str__
     
@@ -104,152 +103,4 @@
 # See PS 3.5-2008 section 7.5 (p.40)
 ItemTag = TupleTag((0xFFFE, 0xE000)) # start of Sequence Item
 ItemDelimiterTag = TupleTag((0xFFFE, 0xE00D)) # end of Sequence Item
-SequenceDelimiterTag = TupleTag((0xFFFE,0xE0DD)) # end of Sequence of undefined length
-=======
-# tag.py
-#PZ 16 Feb 2012 no decode or unicode
-"""Define Tag class to hold a dicom (group, element) tag"""
-# Copyright (c) 2008, 2010 Darcy Mason
-# This file is part of pydicom, released under a modified MIT license.
-#    See the file license.txt included with this distribution, also
-#    available at http://pydicom.googlecode.com
-import sys
-if sys.hexversion >= 0x02060000 and sys.hexversion < 0x03000000: 
-    inPy26 = True
-    inPy3 = False
-elif sys.hexversion >= 0x03000000: 
-    inPy26 = False
-    inPy3 = True
-    long = int
-    basestring = str
-
-def Tag(arg, arg2=None):
-    """Factory function for creating Tags in more general ways than the (gp, el)
-    """
-    if arg2 is not None:
-        arg = (arg, arg2) # act as if was passed a single tuple
-    if isinstance(arg, (tuple, list)):
-        if len(arg) != 2:
-#PZ http://www.python.org/dev/peps/pep-3109/          
-            raise ValueError( "Tag must be an int or a 2-tuple")
-#PZ no basestring in Py3 use str
-        if isinstance(arg[0], basestring):
-#PZ no basestring in Py3 use str
-            if not isinstance(arg[1], basestring):
-#PZ http://www.python.org/dev/peps/pep-3109/              
-                raise ValueError( "Both arguments must be hex strings if one is")
-            arg = (int(arg[0], 16), int(arg[1], 16))
-        if arg[0] > 0xFFFF or arg[1] > 0xFFFF:
-#PZ http://www.python.org/dev/peps/pep-3109/          
-            raise OverflowError( "Groups and elements of tags must each be <=2 byte integers")
-#PZ no long in Py3            
-        long_value = long(arg[0])<<16 | arg[1]  # long needed for python <2.4 where shift could make int negative
-#PZ no basestring in Py3 use str        
-    elif isinstance(arg, basestring):
-#PZ http://www.python.org/dev/peps/pep-3109/      
-        raise ValueError( "Tags cannot be instantiated from a single string")
-    else: # given a single number to use as a tag, as if (group, elem) already joined to a long
-#PZ no long in Py3    
-        long_value = long(hex(arg), 16) # needed in python <2.4 to avoid negative ints
-#PZ http://www.python.org/dev/peps/pep-0237/         
-        if long_value > 0xFFFFFFFF:
-#PZ http://www.python.org/dev/peps/pep-3109/          
-            raise OverflowError( "Tags are limited to 32-bit length; tag %r, long value %r" % (arg, long_value))
-    return BaseTag(long_value)
-    
-#PZ no long in 3.0  
-class BaseTag(long):
-    """Class for storing the dicom (group, element) tag"""
-    # Store the 4 bytes of a dicom tag as a python long (arbitrary length, not like C-language long).
-    # NOTE: logic (in write_AT of filewriter at least) depends on this 
-    #           NOT being a tuple, for checks if a value is a multi-value element
-    # Using python int's may be different on different hardware platforms.
-    # Simpler to deal with one number and separate to (group, element) when necessary.
-    # Also can deal with python differences in handling ints starting in python 2.4,
-    #   by forcing all inputs to a proper long where the differences go away
-    
-    # Override comparisons so can convert "other" to Tag as necessary
-    # Changes this from __cmp__ to using __lt__ and __eq__ for python 3.
-    #   See Ordering Comparisons at http://docs.python.org/dev/3.0/whatsnew/3.0.html
-    
-    def __lt__(self, other):
-        # Allow comparisons to other longs or (group,elem) tuples directly.
-        # So check if comparing with another Tag object; if not, create a temp one
-        if not isinstance(other, BaseTag):
-            try:
-                other = Tag(other)
-            except:
-#PZ 3109
-                raise TypeError( "Cannot compare Tag with non-Tag item")
-#PZ no long in Py3                
-        return long(self) < long(other)
-
-    def __eq__(self, other):
-        # Check if comparing with another Tag object; if not, create a temp one
-        if not isinstance(other, BaseTag):
-            try:
-                other = Tag(other)
-            except:
-#PZ 3109            
-                raise TypeError( "Cannot compare Tag with non-Tag item")
-        # print "self %r; other %r" % (long(self), long(other))
-#PZ no long in Py3        
-        return long(self) == long(other)
-
-    def __ne__(self, other):
-        # Check if comparing with another Tag object; if not, create a temp one
-        if not isinstance(other, BaseTag):
-            try:
-                other = Tag(other)
-            except:
-#PZ 3109            
-                raise TypeError( "Cannot compare Tag with non-Tag item")
-#PZ no long in Py3                
-        return long(self) != long(other)
-
-    
-    # For python 3, any override of __cmp__ or __eq__ immutable requires
-    #   explicit redirect of hash function to the parent class 
-    #   See http://docs.python.org/dev/3.0/reference/datamodel.html#object.__hash__
-#PZ no long in Py3    
-    __hash__ = long.__hash__
-
-#PZimplementing __str()__ makes it pass is_string like or +""     
-#so is_stringlike must be changed
-    def __str__(self):
-        """String of tag value as (gggg, eeee)"""
-        return "({0:04x}, {1:04x})".format(self.group, self.elem)
-
-    __repr__= __str__
-    # Property group
-    def getGroup(self):
-        return self >>16
-    group = property(getGroup)
-
-    # Property elem
-    def getElem(self):
-        return self & 0xffff
-    elem  = property(getElem)
-    element = elem
-   
-    # Property is_private
-    def getis_private(self):
-        """Private tags have an odd group number"""
-        return self.group % 2 == 1
-    is_private = property(getis_private)
-    isPrivate = is_private  # for backwards compatibility
-
-def TupleTag(group_elem):
-    """Fast factory for BaseTag object with known safe (group, element) tuple"""
-    # long needed for python <2.4 where shift could make int negative
-#PZ no long in Py3    
-    long_value = long(group_elem[0])<<16 | group_elem[1]  
-
-    return BaseTag(long_value)
-
-# Define some special tags:
-# See PS 3.5-2008 section 7.5 (p.40)
-ItemTag = TupleTag((0xFFFE, 0xE000)) # start of Sequence Item
-ItemDelimiterTag = TupleTag((0xFFFE, 0xE00D)) # end of Sequence Item
-SequenceDelimiterTag = TupleTag((0xFFFE,0xE0DD)) # end of Sequence of undefined length
->>>>>>> 454768d0
+SequenceDelimiterTag = TupleTag((0xFFFE,0xE0DD)) # end of Sequence of undefined length